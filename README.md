# TTI Explorer - Sensitivity Analysis and Optimisation (COVID-19)

This is a repository for `tti-explorer` simulation analysis. This repository is built to analyse and explore the impact of various test-trace-isolate strategies and social distancing measures on the spread of COVID-19 in the UK. It also aims to employ unconstrained and constrained optimisation techniques to discover optimal strategy for reducing the disease' effective reproduction number.

**Note**:
- the `tti-explorer` library that contains the simulation code can be found on [tti-explorer](https://github.com/rs-delve/tti-explorer).
- Accompanying papers include [Kucharski et al. (2020)](https://www.medrxiv.org/content/10.1101/2020.04.23.20077024v1), [Klepac et al. (2018)](https://researchonline.lshtm.ac.uk/id/eprint/4647173/), [He et al. (2020)](https://rs-delve.github.io/pdfs/2020-05-27-effectiveness-and-resource-requirements-of-tti-strategies.pdf), [The Delve Initiative (2020)](https://rs-delve.github.io/reports/2020/05/27/test-trace-isolate.html).

## Requirements:
### tti_explorer
- Python 3.6+
- numpy
- scipy
- pandas
- matplotlib
- dataclasses (for Python 3.6)
### scripts, tests and notebooks
- jupyter
- tqdm
- pytest

## Folder Structure:
- *data*: contains datasets used for the simulation.
- *tti_explorer*: contains related simulations codes.
<<<<<<< HEAD
- *notebooks*: contains analysis codes.
- *results*: contains experiments results.
- *paper.pdf*: our paper documenting methods and results.
=======
- *notebooks*: contains analysis codes (sensitivity analysis, causal analysis, policy optimisation).
- *results*: contains experiments results (in csv and pickle).
>>>>>>> cba1d760

## Setup:
```bash
git clone https://github.com/rs-delve/tti-explorer
cd tti-explorer
pip install -r requirements.txt
pip install .
```

## Authors:
- Maleakhi Wijaya: maw219@cam.ac.uk
- Chuan Tan: ct538@cam.ac.uk
- Jakub Mach: jakub.t.mach@gmail.com<|MERGE_RESOLUTION|>--- conflicted
+++ resolved
@@ -22,14 +22,10 @@
 ## Folder Structure:
 - *data*: contains datasets used for the simulation.
 - *tti_explorer*: contains related simulations codes.
-<<<<<<< HEAD
-- *notebooks*: contains analysis codes.
-- *results*: contains experiments results.
-- *paper.pdf*: our paper documenting methods and results.
-=======
 - *notebooks*: contains analysis codes (sensitivity analysis, causal analysis, policy optimisation).
 - *results*: contains experiments results (in csv and pickle).
->>>>>>> cba1d760
+- *paper.pdf*: our paper documenting methods and results.
+
 
 ## Setup:
 ```bash
